--- conflicted
+++ resolved
@@ -215,9 +215,6 @@
             break
 
     return name[start:end]
-<<<<<<< HEAD
-  
-=======
 
 
 def download_gene_lovd(gene_list: list, folder_path=LOVD_PATH, raise_exception=False):
@@ -323,5 +320,4 @@
     except BadResponseException as e:
         print(f"Error:{e}")
     except DownloadError as e:
-        print(f"Error:{e}")
->>>>>>> 58ef6730
+        print(f"Error:{e}")