"""Module providing a functionality to collect data from various sources."""

import os
import requests
from requests.exceptions import RequestException
import pandas as pd
from pandas import DataFrame
from constants import LOVD_VARIABLES_DATA_TYPES



# EXCEPTIONS
class BadResponseException(Exception):
    """Custom exception for bad responses."""


class DownloadError(Exception):
<<<<<<< HEAD
    pass


# CONSTANTS
LOVD_DATA_TYPES = {
    'Genes': {
        'id': 'String',
        'name': 'String',
        'chromosome': 'Integer',
        'chrom_band': 'String',
        'imprinting': 'String',
        'refseq_genomic': 'String',
        'refseq_UD': 'String',
        'reference': 'String',
        'url_homepage': 'String',
        'url_external': 'String',
        'allow_download': 'Boolean',
        'id_hgnc': 'Integer',
        'id_entrez': 'Integer',
        'id_omim': 'Integer',
        'show_hgmd': 'Boolean',
        'show_genecards': 'Boolean',
        'show_genetests': 'Boolean',
        'show_orphanet': 'Boolean',
        'note_index': 'String',
        'note_listing': 'String',
        'refseq': 'String',
        'refseq_url': 'String',
        'disclaimer': 'Boolean',
        'disclaimer_text': 'String',
        'header': 'String',
        'header_align': 'Integer',
        'footer': 'String',
        'footer_align': 'Integer',
        'created_by': 'Integer',
        'created_date': 'Date',
        'edited_by': 'Integer',
        'edited_date': 'Date',
        'updated_by': 'Integer',
        'updated_date': 'Date'
    },
    'Variants_On_Transcripts': {
        'id': 'Integer',
        'transcriptid': 'Integer',
        'effectid': 'Integer',
        'position_c_start': 'Integer',
        'position_c_start_intron': 'Integer',
        'position_c_end': 'Integer',
        'position_c_end_intron': 'Integer',
        'VariantOnTranscript/DNA': 'String',
        'VariantOnTranscript/RNA': 'String',
        'VariantOnTranscript/Protein': 'String',
        'VariantOnTranscript/Exon': 'String'
    },
    'Diseases': {
        'id': 'Integer',
        'symbol': 'String',
        'name': 'String',
        'inheritance': 'String',
        'id_omim': 'Integer',
        'tissues': 'String',
        'features': 'String',
        'remarks': 'String',
        'created_by': 'Integer',
        'created_date': 'Date',
        'edited_by': 'Integer',
        'edited_date': 'Date'
    },
    'Transcripts': {
        'id': 'Integer',
        'geneid': 'String',
        'name': 'String',
        'id_mutalyzer': 'Integer',
        'id_ncbi': 'String',
        'id_ensembl': 'String',
        'id_protein_ncbi': 'String',
        'id_protein_ensembl': 'String',
        'id_protein_uniprot': 'String',
        'remarks': 'String',
        'position_c_mrna_start': 'Integer',
        'position_c_mrna_end': 'Integer',
        'position_c_cds_end': 'Integer',
        'position_g_mrna_start': 'Integer',
        'position_g_mrna_end': 'Integer',
        'created_by': 'Integer',
        'created_date': 'Date',
        'edited_by': 'Integer',
        'edited_date': 'Date'
    },
    'Phenotypes': {
        'id': 'Integer',
        'diseaseid': 'Integer',
        'individualid': 'Integer',
        'owned_by': 'Integer',
        'Phenotype/Inheritance': 'String',
        'Phenotype/Age': 'String',
        'Phenotype/Additional': 'String',
        'Phenotype/Biochem_param': 'String',
        'Phenotype/Age/Onset': 'String',
        'Phenotype/Age/Diagnosis': 'String',
        'Phenotype/Severity_score': 'String',
        'Phenotype/Onset': 'String',
        'Phenotype/Protein': 'String',
        'Phenotype/Tumor/MSI': 'String',
        'Phenotype/Enzyme/CPK': 'String',
        'Phenotype/Heart/Myocardium': 'String',
        'Phenotype/Lung': 'String',
        'Phenotype/Diagnosis/Definite': 'String',
        'Phenotype/Diagnosis/Initial': 'String',
        'Phenotype/Diagnosis/Criteria': 'String'
    },
    'Screenings': {
        'id': 'Integer',
        'individualid': 'Integer',
        'variants_found': 'Integer',
        'owned_by': 'Integer',
        'created_by': 'Integer',
        'created_date': 'Date',
        'edited_by': 'Integer',
        'edited_date': 'Date',
        'Screening/Technique': 'String',
        'Screening/Template': 'String',
        'Screening/Tissue': 'String',
        'Screening/Remarks': 'String'
    },
    'Individuals': {
        'id': 'Integer',
        'fatherid': 'String',
        'motherid': 'String',
        'panelid': 'Integer',
        'panel_size': 'Integer',
        'license': 'String',
        'owned_by': 'Integer',
        'Individual/Reference': 'String',
        'Individual/Remarks': 'String',
        'Individual/Gender': 'String',
        'Individual/Consanguinity': 'String',
        'Individual/Origin/Geographic': 'String',
        'Individual/Age_of_death': 'String',
        'Individual/VIP': 'String',
        'Individual/Data_av': 'String',
        'Individual/Treatment': 'String',
        'Individual/Origin/Population': 'String',
        'Individual/Individual_ID': 'String'
    },
    'Variants_On_Genome': {
        'id': 'Integer',
        'allele': 'Integer',
        'effectid': 'Integer',
        'chromosome': 'Integer',
        'position_g_start': 'Integer',
        'position_g_end': 'Integer',
        'type': 'String',
        'average_frequency': 'Double',
        'owned_by': 'Integer',
        'VariantOnGenome/DBID': 'String',
        'VariantOnGenome/DNA': 'String',
        'VariantOnGenome/Frequency': 'String',
        'VariantOnGenome/Reference': 'String',
        'VariantOnGenome/Restriction_site': 'String',
        'VariantOnGenome/Published_as': 'String',
        'VariantOnGenome/Remarks': 'String',
        'VariantOnGenome/Genetic_origin': 'String',
        'VariantOnGenome/Segregation': 'String',
        'VariantOnGenome/dbSNP': 'String',
        'VariantOnGenome/VIP': 'String',
        'VariantOnGenome/Methylation': 'String',
        'VariantOnGenome/ISCN': 'String',
        'VariantOnGenome/DNA/hg38': 'String',
        'VariantOnGenome/ClinVar': 'String',
        'VariantOnGenome/ClinicalClassification': 'String',
        'VariantOnGenome/ClinicalClassification/Method': 'String'
    },
    'Screenings_To_Variants': {
        'screeningid': 'Integer',
        'variantid': 'Integer'
    }
}
=======
    """Custom exception for download errors."""

>>>>>>> 97596687


def get_file_from_url(url, save_to, override=False):
    """
    Gets file from url and saves it into provided path. Overrides, if override is True.

    :param str url: link with file
    :param str save_to: path to save
    :param bool override: needs override
    """

    # check if directory exists, if not - create
    save_to_dir = os.path.dirname(save_to)
    if not os.path.exists(save_to_dir):
        os.makedirs(save_to_dir)

    # check if file exist and needs to override
    if os.path.exists(save_to) and not override:
        print(f"The file at {save_to} already exists.")
        return

    try:
        response = requests.get(url, timeout=10)
    except RequestException as e:
        raise DownloadError(f"Error while downloading file from {url}") from e

    if response.status_code != 200:
        raise BadResponseException(f"Bad response from {url}."
                                   f" Status code: {response.status_code}")

    with open(save_to, "wb") as f:
        f.write(response.content)


def convert_lovd_to_datatype(df_dict):
    """
    Convert data from LOVD format table to desired data format based on specified data types.

    :param dict[str, tuple[DataFrame, list[str]] df_dict: Dictionary of tables where each table is represented by its name
     and contains a tuple with a DataFrame and a list of notes.
    """

    for constant_table_name, attributes in LOVD_DATA_TYPES.items():
        frame, notes = df_dict[constant_table_name]
        for column, data_type in attributes.items():
            if column not in frame.columns:
                continue

            match data_type:
                case "Date":
                    frame[column] = pd.to_datetime(frame[column], errors='coerce')
                case "Boolean":
                    frame[column] = (frame[column] != 0).astype('bool')
                case "String":
                    frame[column] = frame[column].astype('string')
                case "Integer":
                    frame[column] = pd.to_numeric(frame[column], errors='coerce').astype('Int64')
                case "Double":
                    frame[column] = pd.to_numeric(frame[column], errors='coerce').astype('float')
                case _:
                    continue


def from_lovd_to_pandas(path):
    """
    Converts data from text file with LOVD format to dictionary of tables. \
    Key is name of table, value is tuple, where first element is data saved as \
    pandas DataFrame and second element is list of notes.

    :param str path: path to text file
    :returns: dictionary of tables
    :rtype: dict[str, tuple[DataFrame, list[str]]]
    """

    # Check if the file exists
    if not os.path.exists(path):
        raise FileNotFoundError(f"The file at {path} does not exist.")

    d = {}

    with open(path, encoding="UTF-8") as f:
        # skip header
        [f.readline() for _ in range(4)]  # pylint: disable=expression-not-assigned

        while True:
            line = f.readline()

            if line == '':
                break

            table_name = line.split("##")[1].strip()

            notes = []
            line = f.readline()
            while line.startswith("##"):
                notes.append(line[2:-1])
                line = f.readline()

            table_header = [column[3:-3] for column in line[:-1].split('\t')]
            frame = DataFrame([], columns=table_header)
            line = f.readline()
            while line != '\n':
                variables = [variable[1:-1] for variable in line[:-1].split('\t')]
                observation = DataFrame([variables], columns=table_header)
                frame = pd.concat([frame, observation], ignore_index=True)
                line = f.readline()
<<<<<<< HEAD
                while line != '\n':
                    variables = [variable[1:-1] for variable in line[:-1].split('\t')]
                    observation = DataFrame([variables], columns=table_header)
                    frame = pd.concat([frame, observation], ignore_index=True)
                    line = f.readline()

                d[table_name] = (frame, notes)
                # skip inter tables lines
                [f.readline() for _ in range(1)]
=======

            # formats the frame
            convert_lovd_data_types(frame, table_name)
>>>>>>> 97596687

            d[table_name] = (frame, notes)
            # skip inter tables lines
            [f.readline() for _ in range(1)]  # pylint: disable=expression-not-assigned

    return d


def from_clinvar_name_to_dna(name):
    """
    Custom cleaner to extract DNA from Clinvar name variable.

    :param str name:
    :returns: extracted DNA
    :rtype: str
    """

    start = name.find(":") + 1
    ends = {'del', 'delins', 'dup', 'ins', 'inv', 'subst'}

    if "p." in name:
        name = name[:name.index("p.") - 1].strip()

    end = len(name)

    for i in ends:
        if i in name:
            end = name.index(i) + len(i)
            break

    return name[start:end]<|MERGE_RESOLUTION|>--- conflicted
+++ resolved
@@ -15,189 +15,8 @@
 
 
 class DownloadError(Exception):
-<<<<<<< HEAD
-    pass
-
-
-# CONSTANTS
-LOVD_DATA_TYPES = {
-    'Genes': {
-        'id': 'String',
-        'name': 'String',
-        'chromosome': 'Integer',
-        'chrom_band': 'String',
-        'imprinting': 'String',
-        'refseq_genomic': 'String',
-        'refseq_UD': 'String',
-        'reference': 'String',
-        'url_homepage': 'String',
-        'url_external': 'String',
-        'allow_download': 'Boolean',
-        'id_hgnc': 'Integer',
-        'id_entrez': 'Integer',
-        'id_omim': 'Integer',
-        'show_hgmd': 'Boolean',
-        'show_genecards': 'Boolean',
-        'show_genetests': 'Boolean',
-        'show_orphanet': 'Boolean',
-        'note_index': 'String',
-        'note_listing': 'String',
-        'refseq': 'String',
-        'refseq_url': 'String',
-        'disclaimer': 'Boolean',
-        'disclaimer_text': 'String',
-        'header': 'String',
-        'header_align': 'Integer',
-        'footer': 'String',
-        'footer_align': 'Integer',
-        'created_by': 'Integer',
-        'created_date': 'Date',
-        'edited_by': 'Integer',
-        'edited_date': 'Date',
-        'updated_by': 'Integer',
-        'updated_date': 'Date'
-    },
-    'Variants_On_Transcripts': {
-        'id': 'Integer',
-        'transcriptid': 'Integer',
-        'effectid': 'Integer',
-        'position_c_start': 'Integer',
-        'position_c_start_intron': 'Integer',
-        'position_c_end': 'Integer',
-        'position_c_end_intron': 'Integer',
-        'VariantOnTranscript/DNA': 'String',
-        'VariantOnTranscript/RNA': 'String',
-        'VariantOnTranscript/Protein': 'String',
-        'VariantOnTranscript/Exon': 'String'
-    },
-    'Diseases': {
-        'id': 'Integer',
-        'symbol': 'String',
-        'name': 'String',
-        'inheritance': 'String',
-        'id_omim': 'Integer',
-        'tissues': 'String',
-        'features': 'String',
-        'remarks': 'String',
-        'created_by': 'Integer',
-        'created_date': 'Date',
-        'edited_by': 'Integer',
-        'edited_date': 'Date'
-    },
-    'Transcripts': {
-        'id': 'Integer',
-        'geneid': 'String',
-        'name': 'String',
-        'id_mutalyzer': 'Integer',
-        'id_ncbi': 'String',
-        'id_ensembl': 'String',
-        'id_protein_ncbi': 'String',
-        'id_protein_ensembl': 'String',
-        'id_protein_uniprot': 'String',
-        'remarks': 'String',
-        'position_c_mrna_start': 'Integer',
-        'position_c_mrna_end': 'Integer',
-        'position_c_cds_end': 'Integer',
-        'position_g_mrna_start': 'Integer',
-        'position_g_mrna_end': 'Integer',
-        'created_by': 'Integer',
-        'created_date': 'Date',
-        'edited_by': 'Integer',
-        'edited_date': 'Date'
-    },
-    'Phenotypes': {
-        'id': 'Integer',
-        'diseaseid': 'Integer',
-        'individualid': 'Integer',
-        'owned_by': 'Integer',
-        'Phenotype/Inheritance': 'String',
-        'Phenotype/Age': 'String',
-        'Phenotype/Additional': 'String',
-        'Phenotype/Biochem_param': 'String',
-        'Phenotype/Age/Onset': 'String',
-        'Phenotype/Age/Diagnosis': 'String',
-        'Phenotype/Severity_score': 'String',
-        'Phenotype/Onset': 'String',
-        'Phenotype/Protein': 'String',
-        'Phenotype/Tumor/MSI': 'String',
-        'Phenotype/Enzyme/CPK': 'String',
-        'Phenotype/Heart/Myocardium': 'String',
-        'Phenotype/Lung': 'String',
-        'Phenotype/Diagnosis/Definite': 'String',
-        'Phenotype/Diagnosis/Initial': 'String',
-        'Phenotype/Diagnosis/Criteria': 'String'
-    },
-    'Screenings': {
-        'id': 'Integer',
-        'individualid': 'Integer',
-        'variants_found': 'Integer',
-        'owned_by': 'Integer',
-        'created_by': 'Integer',
-        'created_date': 'Date',
-        'edited_by': 'Integer',
-        'edited_date': 'Date',
-        'Screening/Technique': 'String',
-        'Screening/Template': 'String',
-        'Screening/Tissue': 'String',
-        'Screening/Remarks': 'String'
-    },
-    'Individuals': {
-        'id': 'Integer',
-        'fatherid': 'String',
-        'motherid': 'String',
-        'panelid': 'Integer',
-        'panel_size': 'Integer',
-        'license': 'String',
-        'owned_by': 'Integer',
-        'Individual/Reference': 'String',
-        'Individual/Remarks': 'String',
-        'Individual/Gender': 'String',
-        'Individual/Consanguinity': 'String',
-        'Individual/Origin/Geographic': 'String',
-        'Individual/Age_of_death': 'String',
-        'Individual/VIP': 'String',
-        'Individual/Data_av': 'String',
-        'Individual/Treatment': 'String',
-        'Individual/Origin/Population': 'String',
-        'Individual/Individual_ID': 'String'
-    },
-    'Variants_On_Genome': {
-        'id': 'Integer',
-        'allele': 'Integer',
-        'effectid': 'Integer',
-        'chromosome': 'Integer',
-        'position_g_start': 'Integer',
-        'position_g_end': 'Integer',
-        'type': 'String',
-        'average_frequency': 'Double',
-        'owned_by': 'Integer',
-        'VariantOnGenome/DBID': 'String',
-        'VariantOnGenome/DNA': 'String',
-        'VariantOnGenome/Frequency': 'String',
-        'VariantOnGenome/Reference': 'String',
-        'VariantOnGenome/Restriction_site': 'String',
-        'VariantOnGenome/Published_as': 'String',
-        'VariantOnGenome/Remarks': 'String',
-        'VariantOnGenome/Genetic_origin': 'String',
-        'VariantOnGenome/Segregation': 'String',
-        'VariantOnGenome/dbSNP': 'String',
-        'VariantOnGenome/VIP': 'String',
-        'VariantOnGenome/Methylation': 'String',
-        'VariantOnGenome/ISCN': 'String',
-        'VariantOnGenome/DNA/hg38': 'String',
-        'VariantOnGenome/ClinVar': 'String',
-        'VariantOnGenome/ClinicalClassification': 'String',
-        'VariantOnGenome/ClinicalClassification/Method': 'String'
-    },
-    'Screenings_To_Variants': {
-        'screeningid': 'Integer',
-        'variantid': 'Integer'
-    }
-}
-=======
     """Custom exception for download errors."""
 
->>>>>>> 97596687
 
 
 def get_file_from_url(url, save_to, override=False):
@@ -304,7 +123,7 @@
                 observation = DataFrame([variables], columns=table_header)
                 frame = pd.concat([frame, observation], ignore_index=True)
                 line = f.readline()
-<<<<<<< HEAD
+
                 while line != '\n':
                     variables = [variable[1:-1] for variable in line[:-1].split('\t')]
                     observation = DataFrame([variables], columns=table_header)
@@ -314,11 +133,7 @@
                 d[table_name] = (frame, notes)
                 # skip inter tables lines
                 [f.readline() for _ in range(1)]
-=======
 
-            # formats the frame
-            convert_lovd_data_types(frame, table_name)
->>>>>>> 97596687
 
             d[table_name] = (frame, notes)
             # skip inter tables lines
@@ -349,4 +164,5 @@
             end = name.index(i) + len(i)
             break
 
-    return name[start:end]+    return name[start:end]
+  