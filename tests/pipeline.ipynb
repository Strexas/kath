{
 "cells": [
  {
   "cell_type": "code",
   "id": "initial_id",
   "metadata": {
    "collapsed": true,
    "jupyter": {
     "outputs_hidden": true
    }
   },
   "source": [
    "import pandas as pd\n",
    "import requests\n",
    "\n",
    "from api.data import (store_database_for_eys_gene,\n",
    "                      parse_lovd,\n",
    "                      parse_gnomad,\n",
    "                      LOVD_PATH,\n",
    "                      set_lovd_dtypes,\n",
    "                      set_gnomad_dtypes,\n",
    "                      request_gnomad_api_data,\n",
    "                      merge_gnomad_lovd,\n",
    "                      GNOMAD_PATH,\n",
    "                      )\n",
    "from api.data import save_lovd_as_vcf\n",
    "\n",
    "\n",
    "pd.options.display.max_columns = 0"
   ],
   "outputs": [],
   "execution_count": null
  },
  {
   "cell_type": "code",
   "id": "f49f7691a27aa7b4",
   "metadata": {
    "collapsed": false
   },
   "source": [
    "store_database_for_eys_gene(\"lovd\", override=False)"
   ],
   "outputs": [],
   "execution_count": null
  },
  {
   "cell_type": "code",
   "id": "cf5c45c0f7b9de0f",
   "metadata": {
    "collapsed": false,
    "jupyter": {
     "outputs_hidden": false
    }
   },
   "source": [
    "data = parse_lovd(LOVD_PATH + \"/lovd_data.txt\")"
   ],
   "outputs": [],
   "execution_count": null
  },
  {
   "metadata": {},
   "cell_type": "code",
   "source": [
    "gnomad_data = request_gnomad_api_data(\"EYS\")\n",
    "\n",
    "display(gnomad_data)"
   ],
   "id": "64482c033c794fb4",
   "outputs": [],
   "execution_count": null
  },
  {
   "metadata": {},
   "cell_type": "code",
   "source": [
    "store_database_for_eys_gene('gnomad', False)\n",
    "\n",
    "gnomad_data_2 = parse_gnomad(GNOMAD_PATH +'/gnomad_data.csv')"
   ],
   "id": "60f3f3074a9b19f4",
   "outputs": [],
   "execution_count": null
  },
  {
   "metadata": {},
   "cell_type": "code",
   "source": "display(gnomad_data_2)",
   "id": "9d3e4d6b5f7be127",
   "outputs": [],
   "execution_count": null
  },
  {
   "metadata": {},
   "cell_type": "code",
   "source": [
    "gnomad_data_2.to_csv('C:\\\\Users\\\\Kajus\\\\Desktop\\\\gnomad_data_downloaded.csv', index=False)\n",
    "gnomad_data.to_csv('C:\\\\Users\\\\Kajus\\\\Desktop\\\\gnomad_data_api.csv', index=False)"
   ],
   "id": "2e869f5c77dbe3d3",
   "outputs": [],
   "execution_count": null
  },
  {
   "metadata": {},
   "cell_type": "code",
   "source": [
    "len(gnomad_data_2), len(gnomad_data)\n",
    "\n",
    "print(len(gnomad_data_2) - len(gnomad_data))"
   ],
   "id": "9efafb201061c146",
   "outputs": [],
   "execution_count": null
  },
  {
   "metadata": {},
   "cell_type": "code",
   "source": "gnomad_data",
   "id": "96283480cccf641",
   "outputs": [],
   "execution_count": null
  },
  {
   "metadata": {},
   "cell_type": "code",
   "source": [
    "missing_from_api = []\n",
    "\n",
    "for i in gnomad_data['gnomAD ID']:\n",
    "    if(i in gnomad_data_2['gnomAD ID'].values):\n",
    "        continue\n",
    "    missing_from_api.append(i)\n",
    "\n",
    "len(missing_from_api)\n",
    "\n",
    "missing_data = gnomad_data.loc[gnomad_data['gnomAD ID'].isin(missing_from_api)]\n",
    "\n",
    "missing_data"
   ],
   "id": "d0eb0a6db96d31c8",
   "outputs": [],
   "execution_count": null
  },
  {
   "metadata": {},
   "cell_type": "code",
   "source": "missing_data.to_csv('C:\\\\Users\\\\Kajus\\\\Desktop\\\\gnomad_data_missing.csv', index=False)",
   "id": "388120b03b094511",
   "outputs": [],
   "execution_count": null
  },
  {
   "metadata": {},
   "cell_type": "code",
   "source": [
    "set_lovd_dtypes(data)\n",
    "set_gnomad_dtypes(gnomad_data)\n",
    "\n",
    "variants_on_genome = data[\"Variants_On_Genome\"].copy()\n",
    "\n",
    "lovd_data = pd.merge(data[\"Variants_On_Transcripts\"],\n",
    "                       variants_on_genome[['id','VariantOnGenome/DNA/hg38']],\n",
    "                       on='id',\n",
    "                       how='left')\n",
    "\n",
    "gnomad_data = gnomad_data.copy()\n",
    "final_data = merge_gnomad_lovd(lovd_data, gnomad_data)\n",
    "final_data"
   ],
   "id": "96453d88e353aeb1",
   "outputs": [],
   "execution_count": null
  },
  {
   "metadata": {},
   "cell_type": "code",
   "source": [
    "for i in data:\n",
    "    print(i)\n",
    "    display(data[i])"
   ],
   "id": "8a089e29bfc8c119",
   "outputs": [],
   "execution_count": null
  },
  {
   "metadata": {},
   "cell_type": "code",
   "source": [
    "set_lovd_dtypes(data)\n",
    "for i in data:\n",
    "    print(i)\n",
    "    display(data[i].info())"
   ],
   "id": "ef07740b2fa63e42",
   "outputs": [],
   "execution_count": null
  },
  {
   "metadata": {},
   "cell_type": "code",
   "source": "save_lovd_as_vcf(data[\"Variants_On_Genome\"], \"./lovd.vcf\")",
   "id": "c968af1617be40db",
   "outputs": [],
   "execution_count": null
  },
  {
   "metadata": {},
   "cell_type": "code",
   "source": [
    "from subprocess import Popen\n",
<<<<<<< HEAD
    "\n",
    "process = Popen(\"spliceai -I ./lovd.vcf -O ./lovd_output.vcf -R ../tools/spliceai/hg38.fa -A grch38\".split())\n",
    "process.wait()"
   ],
   "id": "c7ff16903e0c52bd",
   "outputs": [],
   "execution_count": null
  },
  {
   "metadata": {},
   "cell_type": "code",
   "source": [
    "from api.tools import get_revel_scores\n",
    "\n",
    "chromosome = 6\n",
    "position = 65655758\n",
    "\n",
    "results = get_revel_scores(chromosome, position)\n",
    "\n",
    "display(results)"
   ],
   "id": "0514ccc3-5c91-41ad-ab15-f4158030ea14",
=======
    "\n",
    "process = Popen(\"spliceai -I ./lovd.vcf -O ./lovd_output.vcf -R ../tools/spliceai/hg38.fa -A grch38\".split())\n",
    "process.wait()"
   ],
   "id": "c7ff16903e0c52bd",
>>>>>>> 43db1086
   "outputs": [],
   "execution_count": null
  },
  {
   "metadata": {},
   "cell_type": "code",
<<<<<<< HEAD
   "outputs": [],
   "execution_count": null,
=======
>>>>>>> 43db1086
   "source": [
    "from api.tools import get_revel_scores\n",
    "\n",
    "chromosome = 6\n",
    "position = 65655758\n",
    "\n",
<<<<<<< HEAD
    "lovd_data = pd.merge(lovd_data[\"Variants_On_Transcripts\"],\n",
    "                       variants_on_genome[['id','VariantOnGenome/DNA','VariantOnGenome/DNA/hg38']],\n",
    "                       on='id',\n",
    "                       how='left')\n",
=======
    "results = get_revel_scores(chromosome, position)\n",
>>>>>>> 43db1086
    "\n",
    "display(results)"
   ],
<<<<<<< HEAD
   "id": "ba435cd29d565f7d"
=======
   "id": "0514ccc3-5c91-41ad-ab15-f4158030ea14",
   "outputs": [],
   "execution_count": null
  },
  {
   "metadata": {},
   "cell_type": "code",
   "source": "",
   "id": "6f0abfb50bd211a0",
   "outputs": [],
   "execution_count": null
>>>>>>> 43db1086
  }
 ],
 "metadata": {
  "kernelspec": {
   "display_name": "Python 3 (ipykernel)",
   "language": "python",
   "name": "python3"
  },
  "language_info": {
   "codemirror_mode": {
    "name": "ipython",
    "version": 3
   },
   "file_extension": ".py",
   "mimetype": "text/x-python",
   "name": "python",
   "nbconvert_exporter": "python",
   "pygments_lexer": "ipython3",
   "version": "3.11.6"
  }
 },
 "nbformat": 4,
 "nbformat_minor": 5
}<|MERGE_RESOLUTION|>--- conflicted
+++ resolved
@@ -210,7 +210,6 @@
    "cell_type": "code",
    "source": [
     "from subprocess import Popen\n",
-<<<<<<< HEAD
     "\n",
     "process = Popen(\"spliceai -I ./lovd.vcf -O ./lovd_output.vcf -R ../tools/spliceai/hg38.fa -A grch38\".split())\n",
     "process.wait()"
@@ -233,56 +232,28 @@
     "display(results)"
    ],
    "id": "0514ccc3-5c91-41ad-ab15-f4158030ea14",
-=======
-    "\n",
-    "process = Popen(\"spliceai -I ./lovd.vcf -O ./lovd_output.vcf -R ../tools/spliceai/hg38.fa -A grch38\".split())\n",
-    "process.wait()"
-   ],
-   "id": "c7ff16903e0c52bd",
->>>>>>> 43db1086
-   "outputs": [],
-   "execution_count": null
-  },
-  {
-   "metadata": {},
-   "cell_type": "code",
-<<<<<<< HEAD
+   "outputs": [],
+   "execution_count": null
+  },
+  {
+   "metadata": {},
+   "cell_type": "code",
    "outputs": [],
    "execution_count": null,
-=======
->>>>>>> 43db1086
    "source": [
     "from api.tools import get_revel_scores\n",
     "\n",
     "chromosome = 6\n",
     "position = 65655758\n",
     "\n",
-<<<<<<< HEAD
     "lovd_data = pd.merge(lovd_data[\"Variants_On_Transcripts\"],\n",
     "                       variants_on_genome[['id','VariantOnGenome/DNA','VariantOnGenome/DNA/hg38']],\n",
     "                       on='id',\n",
     "                       how='left')\n",
-=======
-    "results = get_revel_scores(chromosome, position)\n",
->>>>>>> 43db1086
     "\n",
     "display(results)"
    ],
-<<<<<<< HEAD
    "id": "ba435cd29d565f7d"
-=======
-   "id": "0514ccc3-5c91-41ad-ab15-f4158030ea14",
-   "outputs": [],
-   "execution_count": null
-  },
-  {
-   "metadata": {},
-   "cell_type": "code",
-   "source": "",
-   "id": "6f0abfb50bd211a0",
-   "outputs": [],
-   "execution_count": null
->>>>>>> 43db1086
   }
  ],
  "metadata": {
