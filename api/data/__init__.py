--- conflicted
+++ resolved
@@ -1,5 +1,3 @@
-<<<<<<< HEAD
-=======
 """
 Package for data collection purposes provides both collection and refactoring functionality.
 
@@ -65,5 +63,4 @@
     merge_gnomad_lovd,
     parse_gnomad,
     set_gnomad_dtypes,
-)
->>>>>>> 252a468d
+)