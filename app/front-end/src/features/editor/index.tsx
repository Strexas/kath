<<<<<<< HEAD
import { Console, EditorView, FilebarView, FileTreeView, Toolbar } from '@/features/editor/components';
=======
import { Console, EditorView, Filebar, FileTreeView, ToolbarView } from '@/features/editor/components';
>>>>>>> 731943db
import { WorkspaceContextProvider } from '@/features/editor/stores';
import { Box, useTheme } from '@mui/material';

/**
 * `Editor` component sets up the main layout for the editor application, integrating various UI components within a responsive
 * flexbox layout.
 *
 * @description This component uses Material-UI's `Box` component to create a flexible layout for the editor interface. It
 * integrates multiple sub-components, including `FileTreeView`, `Toolbar`, `EditorView`, `FilebarView`, and `Console`, each
 * occupying a specific region of the layout. The component also provides a context for workspace management using
 * `WorkspaceContextProvider`.
 *
 * The layout is structured as follows:
 * - A sidebar on the left (`20%` width) containing the `FileTreeView` component.
 * - A main content area on the right (`80%` width) that includes:
 *   - A `ToolbarView` at the top (`15%` height).
 *   - An `EditorView` below the toolbar (`60%` height).
 *   - A `FilebarView` above the console (`3%` height).
 *   - A `Console` component at the bottom (`22%` height) with rounded bottom corners.
 *
 * The layout is styled using the current theme's colors and responsive design principles. The theme controls the background
 * colors, border-radius, and other styling aspects, making the layout adapt to light and dark modes seamlessly.
 *
 * @component
 *
 * @example
 * // Example usage of the Editor component
 * return (
 *   <Editor />
 * );
 *
 * @returns {JSX.Element} The rendered editor layout with integrated components and workspace context.
 */
export const Editor = () => {
  const Theme = useTheme();

  return (
    <WorkspaceContextProvider>
      <Box sx={{ width: '100%', height: '100%', display: 'flex', flexDirection: 'row' }}>
        <Box
          sx={{
            width: '20%',
            height: '90%',
            display: 'flex',
            flexDirection: 'column',
            bgcolor: Theme.palette.secondary.main,
            borderRadius: '0.625rem 0 0 0.625rem',
            margin: '1rem',
          }}
        >
          <FileTreeView />
        </Box>
        <Box sx={{ width: '80%', height: '100%', display: 'flex', flexDirection: 'column' }}>
          <Box
            sx={{
              width: '100%',
              height: '15%',
              display: 'flex',
              flexDirection: 'column',
              bgcolor: Theme.palette.action.selected,
              borderRadius: '0 0.625rem 0 0',
            }}
          >
            <ToolbarView />
          </Box>
          <Box
            sx={{
              width: '100%',
              height: '60%',
              display: 'flex',
              flexDirection: 'column',
              bgcolor: Theme.palette.background.default,
            }}
          >
            <EditorView />
          </Box>
          <Box
            sx={{
              width: '100%',
              height: '3%',
              display: 'flex',
              flexDirection: 'row',
              bgcolor: Theme.palette.action.selected,
            }}
          >
            <FilebarView />
          </Box>
          <Box
            sx={{
              width: '100%',
              height: '22%',
              display: 'flex',
              flexDirection: 'column',
              bgcolor: Theme.palette.background.paper,
              borderRadius: '0 0 0.625rem 0',
            }}
          >
            <Console />
          </Box>
        </Box>
      </Box>
    </WorkspaceContextProvider>
  );
};<|MERGE_RESOLUTION|>--- conflicted
+++ resolved
@@ -1,8 +1,4 @@
-<<<<<<< HEAD
-import { Console, EditorView, FilebarView, FileTreeView, Toolbar } from '@/features/editor/components';
-=======
-import { Console, EditorView, Filebar, FileTreeView, ToolbarView } from '@/features/editor/components';
->>>>>>> 731943db
+import { Console, EditorView, FilebarView, FileTreeView, ToolbarView } from '@/features/editor/components';
 import { WorkspaceContextProvider } from '@/features/editor/stores';
 import { Box, useTheme } from '@mui/material';
 
